name: null

channels:
  - pytorch
  - conda-forge
  - defaults

dependencies:
<<<<<<< HEAD
  - cudatoolkit-dev=10.1
  - gxx_linux-64=7.3
  - jupyterlab=1.1
  - nccl=2.4
  - openmpi=4.0
  - pip=19.3
  - pip:
  - python=3.6
=======
  - cudatoolkit=10.1
  - jupyterlab=1.2
  - nodejs=12.13
  - pip=19.3
  - pip:
    - jupyterlab-nvdashboard==0.1.*
  - python=3.7
>>>>>>> b421f3f3
  - pytorch=1.3
  - torchvision=0.4
  <|MERGE_RESOLUTION|>--- conflicted
+++ resolved
@@ -6,24 +6,16 @@
   - defaults
 
 dependencies:
-<<<<<<< HEAD
   - cudatoolkit-dev=10.1
   - gxx_linux-64=7.3
-  - jupyterlab=1.1
+  - jupyterlab=1.2
   - nccl=2.4
+  - nodejs=12.13
   - openmpi=4.0
   - pip=19.3
   - pip:
+    - jupyterlab-nvdashboard==0.1.*
   - python=3.6
-=======
-  - cudatoolkit=10.1
-  - jupyterlab=1.2
-  - nodejs=12.13
-  - pip=19.3
-  - pip:
-    - jupyterlab-nvdashboard==0.1.*
-  - python=3.7
->>>>>>> b421f3f3
   - pytorch=1.3
   - torchvision=0.4
   